--- conflicted
+++ resolved
@@ -7,15 +7,13 @@
 using numerical schemes to approximate the real solution.
 
 For this work, we consider the transport equation:
-<<<<<<< HEAD
-=======
-<center></center>
->>>>>>> 865116bc
+<center>\[ \frac{\partial u}{\partial t} + c \cdot \nabla \u = f \]</center>
 
-$$\frac{\partial u}{\partial t} + c \cdot \nabla u = f$$
+
+
 
 ### Contents
-This project is divided in six files:
+This project is divided in six files
 
 - Parameters.py contains the parameters of the simulation
 - Conditions.py contains the conditions of the system
@@ -24,6 +22,3 @@
 - Display.py plots graphs and animations of the solutions found
 - Main.py calls functions from the previous files
 
-### Results
-
-The directory *output* contains plotted graphs and animations for both 1D and 2D cases.